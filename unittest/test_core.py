# -*- coding: utf-8 -*-
from __future__ import unicode_literals

import pytest
import mock

from soco import SoCo
from soco.groups import ZoneGroup
from soco.xml import XML

IP_ADDR = '192.168.1.101'


@pytest.yield_fixture()
def moco():
    """ A mock soco with fake services.

    Allows calls to services to be tracked. Should not cause any network access
    """
    services = (
        'AVTransport', 'RenderingControl', 'DeviceProperties',
        'ContentDirectory', 'ZoneGroupTopology')
    patchers = [mock.patch('soco.core.{0}'.format(service))
                for service in services]
    for patch in patchers:
        patch.start()
    yield SoCo(IP_ADDR)
    for patch in reversed(patchers):
        patch.stop()


@pytest.yield_fixture
def moco_zgs(moco):
    """A mock soco with zone group state"""
    ZGS = """<ZoneGroups>
          <ZoneGroup Coordinator="RINCON_000XXX1400" ID="RINCON_000XXXX1400:0">
            <ZoneGroupMember
                BootSeq="33"
                Configuration="1"
                Icon="x-rincon-roomicon:zoneextender"
                Invisible="1"
                IsZoneBridge="1"
                Location="http://192.168.1.100:1400/xml/device_description.xml"
                MinCompatibleVersion="22.0-00000"
                SoftwareVersion="24.1-74200"
                UUID="RINCON_000ZZZ1400"
                ZoneName="BRIDGE"/>
          </ZoneGroup>
          <ZoneGroup Coordinator="RINCON_000XXX1400" ID="RINCON_000XXX1400:46">
            <ZoneGroupMember
                BootSeq="44"
                Configuration="1"
                Icon="x-rincon-roomicon:living"
                Location="http://192.168.1.101:1400/xml/device_description.xml"
                MinCompatibleVersion="22.0-00000"
                SoftwareVersion="24.1-74200"
                UUID="RINCON_000XXX1400"
                ZoneName="Living Room"/>
            <ZoneGroupMember
                BootSeq="52"
                Configuration="1"
                Icon="x-rincon-roomicon:kitchen"
                Location="http://192.168.1.102:1400/xml/device_description.xml"
                MinCompatibleVersion="22.0-00000"
                SoftwareVersion="24.1-74200"
                UUID="RINCON_000YYY1400"
                ZoneName="Kitchen"/>
          </ZoneGroup>
        </ZoneGroups>"""
    moco.zoneGroupTopology.GetZoneGroupState.return_value = {
        'ZoneGroupState': ZGS
    }
    yield moco


@pytest.mark.parametrize('bad_ip_addr', [
    'not_ip', '555.555.555.555'
])
def test_soco_bad_ip(bad_ip_addr):
    with pytest.raises(ValueError):
            speaker = SoCo(bad_ip_addr)


def test_soco_init(moco):
    assert moco.ip_address == IP_ADDR
    assert moco.speaker_info == {}


def test_soco_str(moco):
    assert str(moco) == "<SoCo object at ip {0}>".format(IP_ADDR)


def test_soco_repr(moco):
    assert repr(moco) == 'SoCo("{0}")'.format(IP_ADDR)


class TestAVTransport:

    @pytest.mark.parametrize('playmode', [
        "NORMAL", "REPEAT_ALL", "SHUFFLE", "SHUFFLE_NOREPEAT"
    ])
    def test_soco_play_mode_values(self, moco, playmode):
        moco.avTransport.GetTransportSettings.return_value = {
            'PlayMode': playmode}
        assert moco.play_mode == playmode
        moco.avTransport.GetTransportSettings.assert_called_once_with(
            [('InstanceID', 0)]
        )
        moco.avTransport.reset_mock()

    def test_soco_play_mode_bad_value(self, moco):
        with pytest.raises(KeyError):
            moco.play_mode = "BAD_VALUE"
        assert not moco.avTransport.SetPlayMode.called

    def test_soco_play_mode_lowercase(self, moco):
        moco.play_mode = "normal"
        moco.avTransport.SetPlayMode.assert_called_once_with(
            [('InstanceID', 0), ('NewPlayMode', 'NORMAL')]
        )

    def test_soco_cross_fade(self, moco):
        moco.avTransport.GetCrossfadeMode.return_value = {'CrossfadeMode': '1'}
        assert moco.cross_fade
        moco.avTransport.GetCrossfadeMode.return_value = {'CrossfadeMode': '0'}
        assert not moco.cross_fade
        moco.avTransport.GetCrossfadeMode.assert_called_with(
            [('InstanceID', 0)]
        )
        moco.cross_fade = True
        moco.avTransport.SetCrossfadeMode.assert_called_once_with(
            [('InstanceID', 0), ('CrossfadeMode', '1')]
        )

    def test_soco_play(self, moco):
        moco.play()
        moco.avTransport.Play.assert_called_once_with(
            [('InstanceID', 0), ('Speed', 1)]
        )

    def test_soco_pause(self, moco):
        moco.pause()
        moco.avTransport.Pause.assert_called_once_with(
            [('InstanceID', 0), ('Speed', 1)]
        )

    def test_soco_stop(self, moco):
        moco.stop()
        moco.avTransport.Stop.assert_called_once_with(
            [('InstanceID', 0), ('Speed', 1)]
        )

    def test_soco_next(self, moco):
        moco.next()
        moco.avTransport.Next.assert_called_once_with(
            [('InstanceID', 0), ('Speed', 1)]
        )

    def test_soco_previous(self, moco):
        moco.previous()
        moco.avTransport.Previous.assert_called_once_with(
            [('InstanceID', 0), ('Speed', 1)]
        )

    @pytest.mark.parametrize('bad_timestamp', [
        'NOT_VALID',
        '12:34:56:78',
        '99',
        '12:3:4'
    ])
    def test_soco_seek_invalid(self, moco, bad_timestamp):
        with pytest.raises(ValueError):
            moco.seek(bad_timestamp)
        assert not moco.avTransport.Seek.called

    @pytest.mark.parametrize('timestamp', [
        # '12:34', # Should this be valid?
        '1:23:45',
        '10:23:45',
        '12:78:78'  # Should this really be valid?
    ])
    def test_soco_seek_valid(self, moco, timestamp):
            moco.seek(timestamp)
            moco.avTransport.Seek.assert_called_once_with(
                [('InstanceID', 0), ('Unit', 'REL_TIME'),
                    ('Target', timestamp)])
            moco.avTransport.reset_mock()

    def test_soco_current_transport_info(self, moco):
        moco.avTransport.GetTransportInfo.return_value = {
            'CurrentTransportState': 'PLAYING',
            'CurrentTransportStatus': 'OK',
            'CurrentSpeed': '1'}
        playstate = moco.get_current_transport_info()
        moco.avTransport.GetTransportInfo.assert_called_once_with(
            [('InstanceID', 0)]
        )
        assert playstate['current_transport_state'] == 'PLAYING'
        assert playstate['current_transport_status'] == 'OK'
        assert playstate['current_transport_speed'] == '1'

    def test_join(self, moco):
        moco2 = mock.Mock()
        moco2.uid = "RINCON_000XXX1400"
        moco.join(moco2)
        moco.avTransport.SetAVTransportURI.assert_called_once_with(
            [('InstanceID', 0),
                ('CurrentURI', 'x-rincon:RINCON_000XXX1400'),
                ('CurrentURIMetaData', '')]
        )

    def test_unjoin(self, moco):
        moco.unjoin()
        moco.avTransport.BecomeCoordinatorOfStandaloneGroup\
            .assert_called_once_with([('InstanceID', 0)])

    def test_switch_to_line_in(self, moco_zgs):
        moco_zgs.avTransport.reset_mock()
        moco_zgs.switch_to_line_in()
        moco_zgs.avTransport.SetAVTransportURI.assert_called_once_with(
            [('InstanceID', 0),
                ('CurrentURI', 'x-rincon-stream:RINCON_000XXX1400'),
                ('CurrentURIMetaData', '')]
        )

    def test_switch_to_tv(self, moco_zgs):
        moco_zgs.avTransport.reset_mock()
        moco_zgs.switch_to_tv()
        moco_zgs.avTransport.SetAVTransportURI.assert_called_once_with(
            [('InstanceID', 0),
                ('CurrentURI', 'x-sonos-htastream:RINCON_000XXX1400:spdif'),
                ('CurrentURIMetaData', '')]
        )

<<<<<<< HEAD
    def test_soco_cross_fade(self, moco):
        moco.avTransport.GetCrossfadeMode.return_value = {
            'CrossfadeMode': '1'}
        assert moco.cross_fade
        moco.avTransport.GetCrossfadeMode.assert_called_once_with(
            [('InstanceID', 0)]
        )
        moco.cross_fade = False
        moco.avTransport.SetCrossfadeMode.assert_called_once_with(
            [('InstanceID', 0), ('CrossfadeMode', '0')]
=======
    def test_create_sonos_playlist(self, moco):
        playlist_name = "cool music"
        playlist_id = 1
        moco.avTransport.CreateSavedQueue.return_value = {
            'AssignedObjectID': 'SQ:{0}'.format(playlist_id)
        }
        playlist = moco.create_sonos_playlist(playlist_name)
        moco.avTransport.CreateSavedQueue.assert_called_once_with(
            [('InstanceID', 0),
             ('Title', playlist_name),
             ('EnqueuedURI', ''),
             ('EnqueuedURIMetaData', '')]
        )
        assert playlist.title == playlist_name
        expected_uri = "file:///jffs/settings/savedqueues.rsq#{0}".format(
            playlist_id)
        assert playlist.uri == expected_uri
        assert playlist.parent_id == "SQ:"

    def test_add_item_to_sonos_playlist(self, moco):
        playlist = mock.Mock()
        playlist.item_id = 7

        track = mock.Mock()
        track.uri = 'fake_uri'
        track.didl_metadata = XML.Element('a')

        update_id = 100
        moco._music_lib_search = mock.Mock(return_value=(
            {'UpdateID': update_id},
            None))

        moco.add_item_to_sonos_playlist(track, playlist)
        moco._music_lib_search.assert_called_once_with(playlist.item_id, 0, 1)
        moco.avTransport.AddURIToSavedQueue.assert_called_once_with(
            [('InstanceID', 0),
             ('UpdateID', update_id),
             ('ObjectID', playlist.item_id),
             ('EnqueuedURI', track.uri),
             ('EnqueuedURIMetaData', XML.tostring(track.didl_metadata)),
             ('AddAtIndex', 4294967295)]
>>>>>>> dcb45ed9
        )


class TestRenderingControl:

    def test_soco_mute(self, moco):
        moco.renderingControl.GetMute.return_value = {'CurrentMute': '1'}
        assert moco.mute
        moco.renderingControl.reset_mock()
        moco.renderingControl.GetMute.return_value = {'CurrentMute': '0'}
        assert not moco.mute
        moco.renderingControl.GetMute.assert_called_once_with(
            [('InstanceID', 0), ('Channel', 'Master')]
        )
        moco.mute = False
        moco.renderingControl.SetMute.assert_called_once_with(
            [('InstanceID', 0), ('Channel', 'Master'),
                ('DesiredMute', '0')]
        )
        moco.renderingControl.reset_mock()
        moco.mute = True
        moco.renderingControl.SetMute.assert_called_once_with(
            [('InstanceID', 0), ('Channel', 'Master'),
                ('DesiredMute', '1')]
        )

    @pytest.mark.parametrize('volume', [1, 4, 10, 100])
    def test_soco_volume(self, moco, volume):
        moco.renderingControl.GetVolume.return_value = {
            'CurrentVolume': volume}
        assert moco.volume == volume
        moco.renderingControl.GetVolume.assert_called_once_with(
            [('InstanceID', 0), ('Channel', 'Master')]
        )
        moco.renderingControl.reset_mock()

    @pytest.mark.parametrize('vol_set, vol_called', [
        (-120, 0),
        (-10, 0),
        (0, 0),
        (5, 5),
        (99, 99),
        (100, 100),
        (110, 100),
        (300, 100)
    ])
    def soco_volume_set(self, moco, vol_set, vol_called):
        moco.volume = vol_set
        moco.renderingControl.SetVolume.assert_called_once_with(
            [('InstanceID', 0), ('Channel', 'Master'),
                ('DesiredVolume', vol_called)]
        )

    def test_soco_treble(self, moco):
        moco.renderingControl.GetTreble.return_value = {'CurrentTreble': '15'}
        assert moco.treble == 15
        moco.renderingControl.GetTreble.assert_called_once_with(
            [('InstanceID', 0), ('Channel', 'Master')]
        )
        moco.treble = '10'
        moco.renderingControl.SetTreble.assert_called_once_with(
            [('InstanceID', 0),
                ('DesiredTreble', 10)]
        )

    def test_soco_loudness(self, moco):
        moco.renderingControl.GetLoudness.return_value = {
            'CurrentLoudness': '1'}
        assert moco.loudness
        moco.renderingControl.GetLoudness.assert_called_once_with(
            [('InstanceID', 0), ('Channel', 'Master')]
        )
        moco.loudness = False
        moco.renderingControl.SetLoudness.assert_called_once_with(
            [('InstanceID', 0), ('Channel', 'Master'),
                ('DesiredLoudness', '0')]
        )


class TestDeviceProperties:

    def test_soco_status_light(self, moco):
        moco.deviceProperties.GetLEDState.return_value = {
            'CurrentLEDState': 'On'}
        assert moco.status_light
        moco.deviceProperties.GetLEDState.return_value = {
            'CurrentLEDState': 'Off'}
        assert not moco.status_light
        moco.deviceProperties.GetLEDState.assert_called_with()
        moco.status_light = False
        moco.deviceProperties.SetLEDState.assert_called_once_with(
            [('DesiredLEDState', 'Off')])
        moco.status_light = True
        moco.deviceProperties.SetLEDState.assert_called_with(
            [('DesiredLEDState', 'On')]
        )

    def test_soco_set_player_name(self, moco):
        moco.player_name = 'μИⅠℂ☺ΔЄ💋'
        moco.deviceProperties.SetZoneAttributes.assert_called_once_with(
            [('DesiredZoneName', 'μИⅠℂ☺ΔЄ💋'),
                ('DesiredIcon', ''),
                ('DesiredConfiguration', '')]
        )


class TestZoneGroupTopology:

    def test_soco_uid(self, moco_zgs):
        assert moco_zgs.uid == 'RINCON_000XXX1400'

    def test_soco_is_visible(self, moco_zgs):
        assert moco_zgs.is_visible

    def test_soco_is_bridge(self, moco_zgs):
        assert not moco_zgs.is_bridge

    def test_soco_is_coordinator(self, moco_zgs):
        assert moco_zgs.is_coordinator

    def test_all_groups(self, moco_zgs):
        groups = moco_zgs.all_groups
        assert len(groups) == 2
        # Check 3 unique groups
        assert len(set(groups)) == 2
        for group in groups:
            assert isinstance(group, ZoneGroup)

    def test_group(self, moco_zgs):
        assert isinstance(moco_zgs.group, ZoneGroup)
        assert moco_zgs in moco_zgs.group

    def test_all_zones(selfself, moco_zgs):
        zones = moco_zgs.all_zones
        assert len(zones) == 3
        assert len(set(zones)) == 3
        for zone in zones:
            assert isinstance(zone, SoCo)
        assert moco_zgs in zones

    def test_visible_zones(selfself, moco_zgs):
        zones = moco_zgs.visible_zones
        assert len(zones) == 2
        assert len(set(zones)) == 2
        for zone in zones:
            assert isinstance(zone, SoCo)
        assert moco_zgs in zones<|MERGE_RESOLUTION|>--- conflicted
+++ resolved
@@ -232,18 +232,6 @@
                 ('CurrentURIMetaData', '')]
         )
 
-<<<<<<< HEAD
-    def test_soco_cross_fade(self, moco):
-        moco.avTransport.GetCrossfadeMode.return_value = {
-            'CrossfadeMode': '1'}
-        assert moco.cross_fade
-        moco.avTransport.GetCrossfadeMode.assert_called_once_with(
-            [('InstanceID', 0)]
-        )
-        moco.cross_fade = False
-        moco.avTransport.SetCrossfadeMode.assert_called_once_with(
-            [('InstanceID', 0), ('CrossfadeMode', '0')]
-=======
     def test_create_sonos_playlist(self, moco):
         playlist_name = "cool music"
         playlist_id = 1
@@ -285,7 +273,18 @@
              ('EnqueuedURI', track.uri),
              ('EnqueuedURIMetaData', XML.tostring(track.didl_metadata)),
              ('AddAtIndex', 4294967295)]
->>>>>>> dcb45ed9
+        )
+
+    def test_soco_cross_fade(self, moco):
+        moco.avTransport.GetCrossfadeMode.return_value = {
+            'CrossfadeMode': '1'}
+        assert moco.cross_fade
+        moco.avTransport.GetCrossfadeMode.assert_called_once_with(
+            [('InstanceID', 0)]
+        )
+        moco.cross_fade = False
+        moco.avTransport.SetCrossfadeMode.assert_called_once_with(
+            [('InstanceID', 0), ('CrossfadeMode', '0')]
         )
 
 
