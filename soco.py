--- conflicted
+++ resolved
@@ -23,20 +23,8 @@
 
     Public functions:
     get_speaker_ips -- Get a list of IPs of all zoneplayers.
-
-<<<<<<< HEAD
-=======
     """
-    PLAYER_SEARCH = """M-SEARCH * HTTP/1.1
-HOST: 239.255.255.250:reservedSSDPport
-MAN: ssdp:discover
-MX: 1
-ST: urn:schemas-upnp-org:device:ZonePlayer:1"""
-
-    MCAST_GRP = "239.255.255.250"
-    MCAST_PORT = 1900
-
->>>>>>> 343a0663
+
     def __init__(self):
         self._sock = socket.socket(
                 socket.AF_INET, socket.SOCK_DGRAM, socket.IPPROTO_UDP)
@@ -104,7 +92,7 @@
 
         Returns:
         True if the Sonos speaker successfully started playing the track.
-        
+
         If an error occurs, we'll attempt to parse the error and return a UPnP
         error code. If that fails, the raw response sent back from the Sonos
         speaker will be returned.
@@ -125,7 +113,7 @@
     def play_from_queue(self, queue_index):
         """ Play an item from the queue. The track number is required as an
         argument, where the first track is 0.
-        
+
         Returns:
         True if the Sonos speaker successfully started playing the track.
 
@@ -134,18 +122,6 @@
         speaker will be returned.
 
         """
-<<<<<<< HEAD
-        if uri:
-            body = ENQUEUE_BODY_TEMPLATE.format(uri=uri)
-
-            response = self.__send_command(TRANSPORT_ENDPOINT, ENQUEUE_ACTION, body)
-
-            if (response == ENQUEUE_RESPONSE):
-                # The track is enqueued, now play it.
-                return self.play()
-            else:
-                return self.__parse_error(response)
-=======
         # first, set the queue itself as the source URI
         uri = 'x-rincon-queue:'+self.speaker_info['uid']+'#0'
         action = '"urn:schemas-upnp-org:service:AVTransport:1#SetAVTransportURI"'
@@ -160,7 +136,7 @@
         response = self.__send_command(SoCo.TRANSPORT_ENDPOINT, action, body)
         if not (response == '<s:Envelope xmlns:s="http://schemas.xmlsoap.org/soap/envelope/" s:encodingStyle="http://schemas.xmlsoap.org/soap/encoding/"><s:Body><u:SetAVTransportURIResponse xmlns:u="urn:schemas-upnp-org:service:AVTransport:1"></u:SetAVTransportURIResponse></s:Body></s:Envelope>'):
             return self.__parse_error(response)
-        
+
         # second, set the track number with a seek command
         body = '''
             <u:Seek xmlns:u="urn:schemas-upnp-org:service:AVTransport:1">
@@ -169,7 +145,7 @@
             <Target>%d</Target>
             </u:Seek>
         ''' % (queue_index + 1)
-        
+
         action = '"urn:schemas-upnp-org:service:AVTransport:1#Seek"'
         response = self.__send_command(SoCo.TRANSPORT_ENDPOINT, action, body)
         if "errorCode" in response:
@@ -180,15 +156,13 @@
 
     def play(self):
         """Play the currently selected track.
-        
+
         Returns:
         True if the Sonos speaker successfully started playing the track.
 
         If an error occurs, we'll attempt to parse the error and return a UPnP
         error code. If that fails, the raw response sent back from the Sonos
         speaker will be returned.
->>>>>>> 343a0663
-
         """
         action = '"urn:schemas-upnp-org:service:AVTransport:1#Play"'
 
@@ -197,15 +171,13 @@
         if (response == '<s:Envelope xmlns:s="http://schemas.xmlsoap.org/soap/envelope/" s:encodingStyle="http://schemas.xmlsoap.org/soap/encoding/"><s:Body><u:PlayResponse xmlns:u="urn:schemas-upnp-org:service:AVTransport:1"></u:PlayResponse></s:Body></s:Envelope>'):
             return True
         else:
-<<<<<<< HEAD
             response = self.__send_command(TRANSPORT_ENDPOINT, PLAY_ACTION, PLAY_BODY)
 
             if (response == PLAY_RESPONSE):
                 return True
             else:
                 return self.__parse_error(response)
-=======
-            return self.__parse_error(response)
+
 
     def play_uri(self, uri=''):
         """Play a given stream. Pauses the queue.
@@ -215,7 +187,7 @@
 
         Returns:
         True if the Sonos speaker successfully started playing the track.
-        
+
         If an error occurs, we'll attempt to parse the error and return a UPnP
         error code. If that fails, the raw response sent back from the Sonos
         speaker will be returned.
@@ -232,7 +204,7 @@
             return self.play()
         else:
             return self.__parse_error(response)
->>>>>>> 343a0663
+
 
     def pause(self):
         """ Pause the currently playing track.
@@ -278,11 +250,11 @@
 
         Returns:
         True if the Sonos speaker successfully seeked to the timecode.
-        
-        If an error occurs, we'll attempt to parse the error and return a UPnP
-        error code. If that fails, the raw response sent back from the Sonos
-        speaker will be returned.
-        
+
+        If an error occurs, we'll attempt to parse the error and return a UPnP
+        error code. If that fails, the raw response sent back from the Sonos
+        speaker will be returned.
+
         """
         import re
         if not re.match(r'^[0-9][0-9]:[0-9][0-9]:[0-9][0-9]$',timestamp):
@@ -295,7 +267,7 @@
             return self.__parse_error(response)
         else:
             return True
-    
+
     def next(self):
         """ Go to the next track.
 
@@ -696,12 +668,8 @@
         IP addresses of the Sonos speakers.
 
         """
-<<<<<<< HEAD
 
         if self.speakers_ip and not refresh:
-=======
-        if self.speakers_ip and refresh is False:
->>>>>>> 343a0663
             return self.speakers_ip
         else:
             response = requests.get('http://' + self.speaker_ip + ':1400/status/topology')
@@ -718,11 +686,11 @@
 
     def get_queue(self, start = 0, max_items = 100):
         """ Get information about the queue.
-        
+
         Returns:
         A list containing a dictionary for each track in the queue. The track dictionary
         contains the following information about the track: title, artist, album, album_art, uri
-        
+
         If we're unable to return data for a field, we'll return an empty
         list. This can happen for all kinds of reasons so be sure to check
         values.
@@ -755,7 +723,7 @@
             dom = XML.fromstring(response.encode('utf-8'))
             resultText = dom.findtext('.//Result')
             if not resultText: return queue
-            
+
             resultDom  = XML.fromstring(resultText.encode('utf-8'))
             for element in resultDom.findall('.//{urn:schemas-upnp-org:metadata-1-0/DIDL-Lite/}item'):
                 try:
@@ -781,7 +749,7 @@
         except:
             logging.error('Could not handle result from sonos')
             logging.error(traceback.format_exc())
-        
+
         return queue
 
     def add_to_queue(self, uri):
@@ -837,7 +805,7 @@
 
         Returns:
         True if the Sonos speaker cleared the queue.
-        
+
         If an error occurs, we'll attempt to parse the error and return a UPnP
         error code. If that fails, the raw response sent back from the Sonos
         speaker will be returned.
@@ -898,6 +866,7 @@
 MX: 1
 ST: urn:schemas-upnp-org:device:ZonePlayer:1"""
 
+
 MCAST_GRP = "239.255.255.250"
 MCAST_PORT = 1900
 
