--- conflicted
+++ resolved
@@ -1,15 +1,11 @@
 # -*- coding: utf-8 -*-
-<<<<<<< HEAD
-=======
 # pylint: disable=too-many-public-methods
 
->>>>>>> e3264840
 """
 
 Classes to handle Sonos UPnP Events and Subscriptions
 
 """
-from __future__ import unicode_literals
 
 from __future__ import unicode_literals
 
@@ -18,23 +14,14 @@
 import socket
 import logging
 import requests
-<<<<<<< HEAD
-
-try:
-    import xml.etree.cElementTree as XML
-except ImportError:
-    import xml.etree.ElementTree as XML
-
-=======
 
 from .compat import (SimpleHTTPRequestHandler, urlopen, URLError, socketserver,
                      Queue,)
->>>>>>> e3264840
+
 
 log = logging.getLogger(__name__)  # pylint: disable=C0103
 
 
-<<<<<<< HEAD
 class EventQueue(Queue):
     """
     A thread safe queue for handling events, with the ability to unescape
@@ -64,9 +51,6 @@
         return result
 
 
-=======
-# pylint: disable=super-on-old-class
->>>>>>> e3264840
 class EventServer(socketserver.ThreadingMixIn, socketserver.TCPServer):
     """ A TCP server which handles each new request in a new thread """
     allow_reuse_address = True
@@ -105,40 +89,20 @@
         self.send_response(200)
         self.end_headers()
 
-<<<<<<< HEAD
     def log_message(self, fmt, *args):
         # Divert standard webserver logging to the debug log
         log.debug(fmt, *args)
-=======
-    # pylint: disable=redefined-builtin
-    def log_message(self, format, *args):
-        # We override this to stop the printing of requests and errors
-        pass
->>>>>>> e3264840
 
 
 class EventServerThread(threading.Thread):
     """The thread in which the event listener server will run"""
 
-<<<<<<< HEAD
     def __init__(self, address):
         super(EventServerThread, self).__init__()
         #: used to signal that the server should stop
         self.stop_flag = threading.Event()
         #: The (ip, port) address on which the server should listen
         self.address = address
-=======
-    # pylint: disable=redefined-outer-name
-    def __init__(self, ip, event_queue):
-        super(EventServerThread, self).__init__()
-        #: used to signal that the server should stop
-        self.stop_flag = threading.Event()
-        #: The ip address on which the server should listen
-        # pylint: disable=invalid-name
-        self.ip = ip
-        #: The queue onto which events will be placed
-        self.event_queue = event_queue
->>>>>>> e3264840
 
     def run(self):
         # Start the server on the local IP at port 1400.  Handling of requests
@@ -176,9 +140,8 @@
 
         """
 
-<<<<<<< HEAD
-        # Find our local network IP address which is accessible to the Sonos
-        # net. See http://stackoverflow.com/q/166506
+        # Find our local network IP address which is accessible to the
+        # Sonos net, see http://stackoverflow.com/q/166506
 
         temp_sock = socket.socket(socket.AF_INET, socket.SOCK_DGRAM)
         temp_sock.connect((any_zone.ip_address, 1400))
@@ -190,18 +153,6 @@
         # to find a free port.
         self.address = (ip_address, 1400)
         self._listener_thread = EventServerThread(self.address)
-=======
-        # Find our local network IP address which is accessible to the
-        # Sonos net, see http://stackoverflow.com/q/166506
-
-        temp_sock = socket.socket(socket.AF_INET, socket.SOCK_DGRAM)
-        temp_sock.connect((any_zone.ip_address, 1400))
-        ipaddr = temp_sock.getsockname()[0]
-        temp_sock.close()
-        # Start the event listener server in a separate thread
-        self.address = (ipaddr, 1400)
-        self._listener_thread = EventServerThread(ipaddr, self.event_queue)
->>>>>>> e3264840
         self._listener_thread.daemon = True
         self._listener_thread.start()
         self.is_running = True
@@ -224,7 +175,6 @@
         self.is_running = False
         log.info("Event listener stopped")
 
-<<<<<<< HEAD
 
 class Subscription(object):
     """ A class representing the subscription to a UPnP event
@@ -326,9 +276,6 @@
             del _event_queues[self.sid]
 
 # pylint: disable=C0103
-=======
-# pylint: disable=invalid-name
->>>>>>> e3264840
 event_listener = EventListener()
 
 # Used to store a mapping of sids to event queues
